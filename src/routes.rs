--- conflicted
+++ resolved
@@ -1,7 +1,6 @@
 use oauth2::{
     basic::BasicTokenType, reqwest::async_http_client, AuthorizationCode, CsrfToken,
-    EmptyExtraTokenFields, ExtraTokenFields, PkceCodeChallenge, Scope, StandardTokenResponse,
-    TokenResponse,
+    EmptyExtraTokenFields, PkceCodeChallenge, Scope, StandardTokenResponse, TokenResponse,
 };
 use poem::{
     error::{BadRequest, Error, InternalServerError},
@@ -19,11 +18,8 @@
 use serde::Deserialize;
 use tera::Context;
 
-<<<<<<< HEAD
-=======
 use std::time::{Duration, SystemTime};
 
->>>>>>> eb4b0426
 use super::{get_config, get_db, get_oauth_client, AppCard, AppResponse, User, TEMPLATES};
 
 use entity::application as LocalApp;
