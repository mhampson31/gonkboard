--- conflicted
+++ resolved
@@ -1,23 +1,23 @@
 # synalpheus
+Synalpheus is a dashboard that uses Authentik's APIs to automatically displaying the logged-in user's list of applications. This is all still very incomplete, but it is fairly functional already.
 Synalpheus is a dashboard that uses Authentik's APIs to automatically displaying the logged-in user's list of applications. This is all still very incomplete, but it is fairly functional already.
 
 Authentik does have a perfectly good dashboard built in. So why Synalpheus? Two reasons: First, in practical terms, I wanted a dashboard I could run on a different subdomain than Authentik. And second, this project is a personal learning exercise, to develop my understanding of the Rust ecosystem. Other features are planned.
 
 Synalpheus is not likely to work out of the box with other auth providers -- it expects to be able to make requests against an Authentik API, and deserialize the response according to its schema.
+Synalpheus is not likely to work out of the box with other auth providers -- it expects to be able to make requests against an Authentik API, and deserialize the response according to its schema.
 
-<<<<<<< HEAD
 What works as of v.03?
-=======
-What works as of v.04?
->>>>>>> 8d5ee85b
 * Login/logout, although logout is probably naive
 * Retrieving user data, including applications the user can access, from Authentik
 * Displaying the applications to the user
 * Redis sessions
 * Docker integration
 * Reading application info stored in your PostGres database (but not writing to it yet)
+* Reading application info stored in your PostGres database (but not writing to it yet)
 
 Future work:
+* Finishing CRUD for local (non-Authentik) applications
 * Finishing CRUD for local (non-Authentik) applications
 * User-added bookmark links
 * Substantial prettification
