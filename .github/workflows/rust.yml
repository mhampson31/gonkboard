name: Rust

on:
  push:
    branches: [ "main" ]
  pull_request:
    branches: [ "main" ]

env:
  CARGO_TERM_COLOR: always

jobs:
  build:

    runs-on: ubuntu-latest

    steps:
    - uses: actions/checkout@v3
<<<<<<< HEAD
    - uses: dtolnay/rust-toolchain@stable
    - uses: Swatinem/rust-cache@v2
    - name: Build
      run: cargo build --verbose
=======
    - name: Install Rust toolchain
      uses: dtolnay/rust-toolchain@stable
>>>>>>> 836d3134
    - name: Run tests
      run: cargo test --verbose
      env:
        SYN_AUTHENTIK_URL: auth.test


<|MERGE_RESOLUTION|>--- conflicted
+++ resolved
@@ -16,18 +16,11 @@
 
     steps:
     - uses: actions/checkout@v3
-<<<<<<< HEAD
     - uses: dtolnay/rust-toolchain@stable
     - uses: Swatinem/rust-cache@v2
     - name: Build
       run: cargo build --verbose
-=======
-    - name: Install Rust toolchain
-      uses: dtolnay/rust-toolchain@stable
->>>>>>> 836d3134
     - name: Run tests
       run: cargo test --verbose
       env:
-        SYN_AUTHENTIK_URL: auth.test
-
-
+        SYN_AUTHENTIK_URL: auth.test